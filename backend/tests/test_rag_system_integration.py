--- conflicted
+++ resolved
@@ -254,16 +254,7 @@
     @patch("anthropic.Anthropic")
     def test_full_query_flow_with_mocked_ai(self, mock_anthropic_class):
         """Test complete query flow with mocked AI responses"""
-<<<<<<< HEAD
-        from test_ai_generator_tool_calling import (
-            MockAnthropicContentBlock,
-            MockAnthropicResponse,
-        )
-
-=======
         from conftest import MockAnthropicContentBlock, MockAnthropicResponse
-        
->>>>>>> 6d09b912
         # Mock Anthropic client
         mock_client = Mock()
         mock_anthropic_class.return_value = mock_client
